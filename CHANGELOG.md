# RMM 0.14.0 (Date TBD)

## New Features

<<<<<<< HEAD
- PR #317 Provide External Memory Management Plugin for Numba
=======
- PR #362 Add spdlog as a dependency in the conda package
>>>>>>> 2d4db2d0
- PR #360 Support logging to stdout/stderr
- PR #341 Enable logging
- PR #343 Add in option to statically link against cudart

## Improvements

- PR #354 Add CMake option for per-thread default stream
- PR #350 Add .clang-format file & format all files
- PR #358 Fix typo in `rmm_cupy_allocator` docstring
- PR #357 Add Docker 19 support to local gpuci build

## Bug Fixes

- PR #346 Add clearer exception message when RMM_LOG_FILE is unset
- PR #347 Mark rmmFinalizeWrapper nogil
- PR #348 Fix unintentional use of pool-managed resource.

# RMM 0.13.0 (Date TBD)

## New Features

- PR #253 Add `frombytes` to convert `bytes`-like to `DeviceBuffer`
- PR #252 Add `__sizeof__` method to `DeviceBuffer`
- PR #258 Define pickling behavior for `DeviceBuffer`
- PR #261 Add `__bytes__` method to `DeviceBuffer`
- PR #262 Moved device memory resource files to `mr/device` directory
- PR #266 Drop `rmm.auto_device`
- PR #268 Add Cython/Python `copy_to_host` and `to_device`
- PR #272 Add `host_memory_resource`.
- PR #273 Moved device memory resource tests to `device/` directory.
- PR #274 Add `copy_from_host` method to `DeviceBuffer`
- PR #275 Add `copy_from_device` method to `DeviceBuffer`
- PR #283 Add random allocation benchmark.
- PR #287 Enabled CUDA CXX11 for unit tests.
- PR #292 Revamped RMM exceptions.
- PR #297 Use spdlog to implement `logging_resource_adaptor`.
- PR #303 Added replay benchmark.
- PR #319 Add `thread_safe_resource_adaptor` class.
- PR #314 New suballocator memory_resources.
- PR #330 Fixed incorrect name of `stream_free_blocks_` debug symbol.
- PR #331 Move to C++14 and deprecate legacy APIs.

## Improvements

- PR #246 Type `DeviceBuffer` arguments to `__cinit__`
- PR #249 Use `DeviceBuffer` in `device_array`
- PR #255 Add standard header to all Cython files
- PR #256 Cast through `uintptr_t` to `cudaStream_t`
- PR #254 Use `const void*` in `DeviceBuffer.__cinit__`
- PR #257 Mark Cython-exposed C++ functions that raise
- PR #269 Doc sync behavior in `copy_ptr_to_host`
- PR #278 Allocate a `bytes` object to fill up with RMM log data
- PR #280 Drop allocation/deallocation of `offset`
- PR #282 `DeviceBuffer` use default constructor for size=0
- PR #296 Use CuPy's `UnownedMemory` for RMM-backed allocations
- PR #310 Improve `device_buffer` allocation logic.
- PR #309 Sync default stream in `DeviceBuffer` constructor
- PR #326 Sync only on copy construction
- PR #308 Fix typo in README
- PR #334 Replace `rmm_allocator` for Thrust allocations
- PR #345 Remove stream synchronization from `device_scalar` constructor and `set_value`

## Bug Fixes

- PR #298 Remove RMM_CUDA_TRY from cuda_event_timer destructor
- PR #299 Fix assert condition blocking debug builds
- PR #300 Fix host mr_tests compile error
- PR #312 Fix libcudf compilation errors due to explicit defaulted device_buffer constructor.


# RMM 0.12.0 (04 Feb 2020)

## New Features

- PR #218 Add `_DevicePointer`
- PR #219 Add method to copy `device_buffer` back to host memory
- PR #222 Expose free and total memory in Python interface
- PR #235 Allow construction of `DeviceBuffer` with a `stream`

## Improvements

- PR #214 Add codeowners
- PR #226 Add some tests of the Python `DeviceBuffer`
- PR #233 Reuse the same `CUDA_HOME` logic from cuDF
- PR #234 Add missing `size_t` in `DeviceBuffer`
- PR #239 Cleanup `DeviceBuffer`'s `__cinit__`
- PR #242 Special case 0-size `DeviceBuffer` in `tobytes`
- PR #244 Explicitly force `DeviceBuffer.size` to an `int`
- PR #247 Simplify casting in `tobytes` and other cleanup

## Bug Fixes

- PR #215 Catch polymorphic exceptions by reference instead of by value
- PR #221 Fix segfault calling rmmGetInfo when uninitialized
- PR #225 Avoid invoking Python operations in c_free
- PR #230 Fix duplicate symbol issues with `copy_to_host`
- PR #232 Move `copy_to_host` doc back to header file


# RMM 0.11.0 (11 Dec 2019)

## New Features

- PR #106 Added multi-GPU initialization
- PR #167 Added value setter to `device_scalar`
- PR #163 Add Cython bindings to `device_buffer`
- PR #177 Add `__cuda_array_interface__` to `DeviceBuffer`
- PR #198 Add `rmm.rmm_cupy_allocator()`

## Improvements

- PR #161 Use `std::atexit` to finalize RMM after Python interpreter shutdown
- PR #165 Align memory resource allocation sizes to 8-byte
- PR #171 Change public API of RMM to only expose `reinitialize(...)`
- PR #175 Drop `cython` from run requirements
- PR #169 Explicit stream argument for device_buffer methods
- PR #186 Add nbytes and len to DeviceBuffer
- PR #188 Require kwargs in `DeviceBuffer`'s constructor
- PR #194 Drop unused imports from `device_buffer.pyx`
- PR #196 Remove unused CUDA conda labels
- PR #200 Simplify DeviceBuffer methods

## Bug Fixes

- PR #174 Make `device_buffer` default ctor explicit to work around type_dispatcher issue in libcudf.
- PR #170 Always build librmm and rmm, but conditionally upload based on CUDA / Python version
- PR #182 Prefix `DeviceBuffer`'s C functions
- PR #189 Drop `__reduce__` from `DeviceBuffer`
- PR #193 Remove thrown exception from `rmm_allocator::deallocate`
- PR #224 Slice the CSV log before converting to bytes


# RMM 0.10.0 (16 Oct 2019)

## New Features

- PR #99 Added `device_buffer` class
- PR #133 Added `device_scalar` class

## Improvements

- PR #123 Remove driver install from ci scripts
- PR #131 Use YYMMDD tag in nightly build
- PR #137 Replace CFFI python bindings with Cython
- PR #127 Use Memory Resource classes for allocations

## Bug Fixes

- PR #107 Fix local build generated file ownerships
- PR #110 Fix Skip Test Functionality
- PR #125 Fixed order of private variables in LogIt
- PR #139 Expose `_make_finalizer` python API needed by cuDF
- PR #142 Fix ignored exceptions in Cython
- PR #146 Fix rmmFinalize() not freeing memory pools
- PR #149 Force finalization of RMM objects before RMM is finalized (Python)
- PR #154 Set ptr to 0 on rmm::alloc error
- PR #157 Check if initialized before freeing for Numba finalizer and use `weakref` instead of `atexit`


# RMM 0.9.0 (21 Aug 2019)

## New Features

- PR #96 Added `device_memory_resource` for beginning of overhaul of RMM design
- PR #103 Add and use unified build script

## Improvements

- PR #111 Streamline CUDA_REL environment variable
- PR #113 Handle ucp.BufferRegion objects in auto_device

## Bug Fixes

   ...


# RMM 0.8.0 (27 June 2019)

## New Features

- PR #95 Add skip test functionality to build.sh

## Improvements

   ...

## Bug Fixes

- PR #92 Update docs version


# RMM 0.7.0 (10 May 2019)

## New Features

- PR #67 Add random_allocate microbenchmark in tests/performance
- PR #70 Create conda environments and conda recipes
- PR #77 Add local build script to mimic gpuCI
- PR #80 Add build script for docs

## Improvements

- PR #76 Add cudatoolkit conda dependency
- PR #84 Use latest release version in update-version CI script
- PR #90 Avoid using c++14 auto return type for thrust_rmm_allocator.h

## Bug Fixes

- PR #68 Fix signed/unsigned mismatch in random_allocate benchmark
- PR #74 Fix rmm conda recipe librmm version pinning
- PR #72 Remove unnecessary _BSD_SOURCE define in random_allocate.cpp


# RMM 0.6.0 (18 Mar 2019)

## New Features

- PR #43 Add gpuCI build & test scripts
- PR #44 Added API to query whether RMM is initialized and with what options.
- PR #60 Default to CXX11_ABI=ON

## Improvements

## Bug Fixes

- PR #58 Eliminate unreliable check for change in available memory in test
- PR #49 Fix pep8 style errors detected by flake8


# RMM 0.5.0 (28 Jan 2019)

## New Features

- PR #2 Added CUDA Managed Memory allocation mode

## Improvements

- PR #12 Enable building RMM as a submodule
- PR #13 CMake: Added CXX11ABI option and removed Travis references
- PR #16 CMake: Added PARALLEL_LEVEL environment variable handling for GTest build parallelism (matches cuDF)
- PR #17 Update README with v0.5 changes including Managed Memory support

## Bug Fixes

- PR #10 Change cnmem submodule URL to use https
- PR #15 Temporarily disable hanging AllocateTB test for managed memory
- PR #28 Fix invalid reference to local stack variable in `rmm::exec_policy`


# RMM 0.4.0 (20 Dec 2018)

## New Features

- PR #1 Spun off RMM from cuDF into its own repository.

## Improvements

- CUDF PR #472 RMM: Created centralized rmm::device_vector alias and rmm::exec_policy
- CUDF PR #465 Added templated C++ API for RMM to avoid explicit cast to `void**`

## Bug Fixes


RMM was initially implemented as part of cuDF, so we include the relevant changelog history below.

# cuDF 0.3.0 (23 Nov 2018)

## New Features

- PR #336 CSV Reader string support

## Improvements

- CUDF PR #333 Add Rapids Memory Manager documentation
- CUDF PR #321 Rapids Memory Manager adds file/line location logging and convenience macros

## Bug Fixes


# cuDF 0.2.0 and cuDF 0.1.0

These were initial releases of cuDF based on previously separate pyGDF and libGDF libraries. RMM was initially implemented as part of libGDF.<|MERGE_RESOLUTION|>--- conflicted
+++ resolved
@@ -2,11 +2,8 @@
 
 ## New Features
 
-<<<<<<< HEAD
 - PR #317 Provide External Memory Management Plugin for Numba
-=======
 - PR #362 Add spdlog as a dependency in the conda package
->>>>>>> 2d4db2d0
 - PR #360 Support logging to stdout/stderr
 - PR #341 Enable logging
 - PR #343 Add in option to statically link against cudart
