<<<<<<< HEAD
# RMM 22.04.00 (Date TBD)

Please see https://github.com/rapidsai/rmm/releases/tag/v22.04.00a for the latest changes to this development branch.

# RMM 22.02.00 (Date TBD)
=======
# RMM 22.02.00 (2 Feb 2022)
>>>>>>> f2b1364e

## 🐛 Bug Fixes

- Use numba to get CUDA runtime version. ([#946](https://github.com/rapidsai/rmm/pull/946)) [@bdice](https://github.com/bdice)
- Temporarily disable warnings for unknown pragmas ([#942](https://github.com/rapidsai/rmm/pull/942)) [@harrism](https://github.com/harrism)
- Build benchmarks in RMM CI ([#941](https://github.com/rapidsai/rmm/pull/941)) [@harrism](https://github.com/harrism)
- Headers that use `std::thread` now include &lt;thread&gt; ([#938](https://github.com/rapidsai/rmm/pull/938)) [@robertmaynard](https://github.com/robertmaynard)
- Fix failing stream test with a debug-only death test ([#934](https://github.com/rapidsai/rmm/pull/934)) [@harrism](https://github.com/harrism)
- Prevent `DeviceBuffer` DeviceMemoryResource premature release ([#931](https://github.com/rapidsai/rmm/pull/931)) [@viclafargue](https://github.com/viclafargue)
- Fix failing tracking test ([#929](https://github.com/rapidsai/rmm/pull/929)) [@harrism](https://github.com/harrism)

## 🛠️ Improvements

- Prepare upload scripts for Python 3.7 removal ([#952](https://github.com/rapidsai/rmm/pull/952)) [@Ethyling](https://github.com/Ethyling)
- Fix imports tests syntax ([#935](https://github.com/rapidsai/rmm/pull/935)) [@Ethyling](https://github.com/Ethyling)
- Remove `IncludeCategories` from `.clang-format` ([#933](https://github.com/rapidsai/rmm/pull/933)) [@codereport](https://github.com/codereport)
- Replace use of custom CUDA bindings with CUDA-Python ([#930](https://github.com/rapidsai/rmm/pull/930)) [@shwina](https://github.com/shwina)
- Remove `setup.py` from `update-release.sh` script ([#926](https://github.com/rapidsai/rmm/pull/926)) [@ajschmidt8](https://github.com/ajschmidt8)
- Improve C++ Test Coverage ([#920](https://github.com/rapidsai/rmm/pull/920)) [@harrism](https://github.com/harrism)
- Improve the Arena allocator to reduce memory fragmentation ([#916](https://github.com/rapidsai/rmm/pull/916)) [@rongou](https://github.com/rongou)
- Simplify CMake linting with cmake-format ([#913](https://github.com/rapidsai/rmm/pull/913)) [@vyasr](https://github.com/vyasr)

# RMM 21.12.00 (9 Dec 2021)

## 🚨 Breaking Changes

- Parameterize exception type caught by failure_callback_resource_adaptor ([#898](https://github.com/rapidsai/rmm/pull/898)) [@harrism](https://github.com/harrism)

## 🐛 Bug Fixes

- Update recipes for Enhanced Compatibility ([#910](https://github.com/rapidsai/rmm/pull/910)) [@ajschmidt8](https://github.com/ajschmidt8)
- Fix `librmm` uploads ([#909](https://github.com/rapidsai/rmm/pull/909)) [@ajschmidt8](https://github.com/ajschmidt8)
- Use spdlog/fmt/ostr.h as it supports external fmt library ([#907](https://github.com/rapidsai/rmm/pull/907)) [@robertmaynard](https://github.com/robertmaynard)
- Fix variable names in logging macro calls ([#897](https://github.com/rapidsai/rmm/pull/897)) [@harrism](https://github.com/harrism)
- Keep rapids cmake version in sync ([#876](https://github.com/rapidsai/rmm/pull/876)) [@robertmaynard](https://github.com/robertmaynard)

## 📖 Documentation

- Replace `to_device()` in docs  with `DeviceBuffer.to_device()` ([#902](https://github.com/rapidsai/rmm/pull/902)) [@shwina](https://github.com/shwina)
- Fix return value docs for supports_get_mem_info ([#884](https://github.com/rapidsai/rmm/pull/884)) [@harrism](https://github.com/harrism)

## 🚀 New Features

- Out-of-memory callback resource adaptor ([#892](https://github.com/rapidsai/rmm/pull/892)) [@madsbk](https://github.com/madsbk)

## 🛠️ Improvements

- suppress spurious clang-tidy warnings in debug macros ([#914](https://github.com/rapidsai/rmm/pull/914)) [@rongou](https://github.com/rongou)
- C++ code coverage support ([#905](https://github.com/rapidsai/rmm/pull/905)) [@harrism](https://github.com/harrism)
- Provide ./build.sh flag to control CUDA async malloc support ([#901](https://github.com/rapidsai/rmm/pull/901)) [@robertmaynard](https://github.com/robertmaynard)
- Parameterize exception type caught by failure_callback_resource_adaptor ([#898](https://github.com/rapidsai/rmm/pull/898)) [@harrism](https://github.com/harrism)
- Throw `rmm::out_of_memory` when we know for sure ([#894](https://github.com/rapidsai/rmm/pull/894)) [@rongou](https://github.com/rongou)
- Update `conda` recipes for Enhanced Compatibility effort ([#893](https://github.com/rapidsai/rmm/pull/893)) [@ajschmidt8](https://github.com/ajschmidt8)
- Add functions to query the stream of device_uvector and device_scalar ([#887](https://github.com/rapidsai/rmm/pull/887)) [@fkallen](https://github.com/fkallen)
- Add spdlog to install export set ([#886](https://github.com/rapidsai/rmm/pull/886)) [@trxcllnt](https://github.com/trxcllnt)

# RMM 21.10.00 (7 Oct 2021)

## 🚨 Breaking Changes

- Delete cuda_async_memory_resource copy/move ctors/operators ([#860](https://github.com/rapidsai/rmm/pull/860)) [@jrhemstad](https://github.com/jrhemstad)

## 🐛 Bug Fixes

- Fix parameter name in asserts ([#875](https://github.com/rapidsai/rmm/pull/875)) [@vyasr](https://github.com/vyasr)
- Disallow zero-size stream pools ([#873](https://github.com/rapidsai/rmm/pull/873)) [@harrism](https://github.com/harrism)
- Correct namespace usage in host memory resources ([#872](https://github.com/rapidsai/rmm/pull/872)) [@divyegala](https://github.com/divyegala)
- fix race condition in limiting resource adapter ([#869](https://github.com/rapidsai/rmm/pull/869)) [@rongou](https://github.com/rongou)
- Install the right cudatoolkit in the conda env in gpu/build.sh ([#864](https://github.com/rapidsai/rmm/pull/864)) [@shwina](https://github.com/shwina)
- Disable copy/move ctors and operator= from free_list classes ([#862](https://github.com/rapidsai/rmm/pull/862)) [@harrism](https://github.com/harrism)
- Delete cuda_async_memory_resource copy/move ctors/operators ([#860](https://github.com/rapidsai/rmm/pull/860)) [@jrhemstad](https://github.com/jrhemstad)
- Improve concurrency of stream_ordered_memory_resource by stealing less ([#851](https://github.com/rapidsai/rmm/pull/851)) [@harrism](https://github.com/harrism)
- Use the new RAPIDS.cmake to fetch rapids-cmake ([#838](https://github.com/rapidsai/rmm/pull/838)) [@robertmaynard](https://github.com/robertmaynard)

## 📖 Documentation

- Forward-merge branch-21.08 to branch-21.10 ([#846](https://github.com/rapidsai/rmm/pull/846)) [@jakirkham](https://github.com/jakirkham)

## 🛠️ Improvements

- Forward-merge `branch-21.08` into `branch-21.10` ([#877](https://github.com/rapidsai/rmm/pull/877)) [@ajschmidt8](https://github.com/ajschmidt8)
- Add .clang-tidy and fix clang-tidy warnings ([#857](https://github.com/rapidsai/rmm/pull/857)) [@harrism](https://github.com/harrism)
- Update to use rapids-cmake 21.10 pre-configured packages ([#854](https://github.com/rapidsai/rmm/pull/854)) [@robertmaynard](https://github.com/robertmaynard)
- Clean up: use std::size_t, include cstddef and aligned.hpp where missing ([#852](https://github.com/rapidsai/rmm/pull/852)) [@harrism](https://github.com/harrism)
- tweak the arena mr to reduce fragmentation ([#845](https://github.com/rapidsai/rmm/pull/845)) [@rongou](https://github.com/rongou)
- Fix transitive include in cuda_device header ([#843](https://github.com/rapidsai/rmm/pull/843)) [@wphicks](https://github.com/wphicks)
- Refactor cmake style ([#842](https://github.com/rapidsai/rmm/pull/842)) [@robertmaynard](https://github.com/robertmaynard)
- add multi stream allocations benchmark. ([#841](https://github.com/rapidsai/rmm/pull/841)) [@cwharris](https://github.com/cwharris)
- Enforce default visibility for `get_map`. ([#833](https://github.com/rapidsai/rmm/pull/833)) [@trivialfis](https://github.com/trivialfis)
- ENH Replace gpuci_conda_retry with gpuci_mamba_retry ([#823](https://github.com/rapidsai/rmm/pull/823)) [@dillon-cullinan](https://github.com/dillon-cullinan)
- Execution policy class ([#816](https://github.com/rapidsai/rmm/pull/816)) [@viclafargue](https://github.com/viclafargue)

# RMM 21.08.00 (4 Aug 2021)

## 🚨 Breaking Changes

- Refactor `rmm::device_scalar` in terms of `rmm::device_uvector` ([#789](https://github.com/rapidsai/rmm/pull/789)) [@harrism](https://github.com/harrism)
- Explicit streams in device_buffer ([#775](https://github.com/rapidsai/rmm/pull/775)) [@harrism](https://github.com/harrism)

## 🐛 Bug Fixes

- Pin spdlog in dev conda envs ([#835](https://github.com/rapidsai/rmm/pull/835)) [@trxcllnt](https://github.com/trxcllnt)
- Pinning spdlog because recent updates are causing compile issues. ([#831](https://github.com/rapidsai/rmm/pull/831)) [@cjnolet](https://github.com/cjnolet)
- update isort to 5.6.4 ([#822](https://github.com/rapidsai/rmm/pull/822)) [@cwharris](https://github.com/cwharris)
- fix align_up namespace in aligned_resource_adaptor.hpp ([#820](https://github.com/rapidsai/rmm/pull/820)) [@rongou](https://github.com/rongou)
- Run updated isort hook on pxd files ([#812](https://github.com/rapidsai/rmm/pull/812)) [@charlesbluca](https://github.com/charlesbluca)
- find_package(RMM) can now be called multiple times safely ([#811](https://github.com/rapidsai/rmm/pull/811)) [@robertmaynard](https://github.com/robertmaynard)
- Fix building on CUDA 11.3 ([#809](https://github.com/rapidsai/rmm/pull/809)) [@benfred](https://github.com/benfred)
- Remove leading zeros in version_config.hpp ([#793](https://github.com/rapidsai/rmm/pull/793)) [@hcho3](https://github.com/hcho3)

## 📖 Documentation

- Fix PoolMemoryResource Python doc examples ([#807](https://github.com/rapidsai/rmm/pull/807)) [@harrism](https://github.com/harrism)
- Fix incorrect href in README.md ([#804](https://github.com/rapidsai/rmm/pull/804)) [@benchislett](https://github.com/benchislett)
- Update build instruction in README ([#797](https://github.com/rapidsai/rmm/pull/797)) [@hcho3](https://github.com/hcho3)
- Document compute sanitizer memcheck support ([#790](https://github.com/rapidsai/rmm/pull/790)) [@harrism](https://github.com/harrism)

## 🚀 New Features

- Bump isort, enable Cython package resorting ([#806](https://github.com/rapidsai/rmm/pull/806)) [@charlesbluca](https://github.com/charlesbluca)
- Support multiple output sinks in logging_resource_adaptor ([#791](https://github.com/rapidsai/rmm/pull/791)) [@harrism](https://github.com/harrism)
- Add Statistics Resource Adaptor and cython bindings to `tracking_resource_adaptor` and `statistics_resource_adaptor` ([#626](https://github.com/rapidsai/rmm/pull/626)) [@mdemoret-nv](https://github.com/mdemoret-nv)

## 🛠️ Improvements

- Fix isort in cuda_stream_view.pxd ([#827](https://github.com/rapidsai/rmm/pull/827)) [@harrism](https://github.com/harrism)
- Cython extension for rmm::cuda_stream_pool ([#818](https://github.com/rapidsai/rmm/pull/818)) [@divyegala](https://github.com/divyegala)
- Fix building on cuda 11.4 ([#817](https://github.com/rapidsai/rmm/pull/817)) [@benfred](https://github.com/benfred)
- Updating Clang Version to 11.0.0 ([#814](https://github.com/rapidsai/rmm/pull/814)) [@codereport](https://github.com/codereport)
- Add spdlog to `rmm-exports` if found by CPM ([#810](https://github.com/rapidsai/rmm/pull/810)) [@trxcllnt](https://github.com/trxcllnt)
- Fix `21.08` forward-merge conflicts ([#803](https://github.com/rapidsai/rmm/pull/803)) [@ajschmidt8](https://github.com/ajschmidt8)
- RMM now leverages rapids-cmake to reduce CMake boilerplate ([#800](https://github.com/rapidsai/rmm/pull/800)) [@robertmaynard](https://github.com/robertmaynard)
- Refactor `rmm::device_scalar` in terms of `rmm::device_uvector` ([#789](https://github.com/rapidsai/rmm/pull/789)) [@harrism](https://github.com/harrism)
- make it easier to include rmm in other projects ([#788](https://github.com/rapidsai/rmm/pull/788)) [@rongou](https://github.com/rongou)
- Compile Cython with C++17. ([#787](https://github.com/rapidsai/rmm/pull/787)) [@vyasr](https://github.com/vyasr)
- Fix Merge Conflicts ([#786](https://github.com/rapidsai/rmm/pull/786)) [@ajschmidt8](https://github.com/ajschmidt8)
- Explicit streams in device_buffer ([#775](https://github.com/rapidsai/rmm/pull/775)) [@harrism](https://github.com/harrism)

# RMM 21.06.00 (9 Jun 2021)

## 🐛 Bug Fixes

- FindThrust now guards against multiple inclusion by different consumers ([#784](https://github.com/rapidsai/rmm/pull/784)) [@robertmaynard](https://github.com/robertmaynard)

## 📖 Documentation

- Document synchronization requirements on device_buffer copy ctors ([#772](https://github.com/rapidsai/rmm/pull/772)) [@harrism](https://github.com/harrism)

## 🚀 New Features

- add a resource adapter to align on a specified size ([#768](https://github.com/rapidsai/rmm/pull/768)) [@rongou](https://github.com/rongou)

## 🛠️ Improvements

- Update environment variable used to determine `cuda_version` ([#785](https://github.com/rapidsai/rmm/pull/785)) [@ajschmidt8](https://github.com/ajschmidt8)
- Update `CHANGELOG.md` links for calver ([#781](https://github.com/rapidsai/rmm/pull/781)) [@ajschmidt8](https://github.com/ajschmidt8)
- Merge `branch-0.19` into `branch-21.06` ([#779](https://github.com/rapidsai/rmm/pull/779)) [@ajschmidt8](https://github.com/ajschmidt8)
- Update docs build script ([#776](https://github.com/rapidsai/rmm/pull/776)) [@ajschmidt8](https://github.com/ajschmidt8)
- upgrade spdlog to 1.8.5 ([#658](https://github.com/rapidsai/rmm/pull/658)) [@rongou](https://github.com/rongou)

# RMM 0.19.0 (21 Apr 2021)

## 🚨 Breaking Changes

- Avoid potential race conditions in device_scalar/device_uvector setters ([#725](https://github.com/rapidsai/rmm/pull/725)) [@harrism](https://github.com/harrism)

## 🐛 Bug Fixes

- Fix typo in setup.py ([#746](https://github.com/rapidsai/rmm/pull/746)) [@galipremsagar](https://github.com/galipremsagar)
- Revert &quot;Update `rmm` conda recipe pinning of `librmm`&quot; ([#743](https://github.com/rapidsai/rmm/pull/743)) [@raydouglass](https://github.com/raydouglass)
- Update `rmm` conda recipe pinning of `librmm` ([#738](https://github.com/rapidsai/rmm/pull/738)) [@mike-wendt](https://github.com/mike-wendt)
- RMM doesn&#39;t require the CUDA language to be enabled by consumers ([#737](https://github.com/rapidsai/rmm/pull/737)) [@robertmaynard](https://github.com/robertmaynard)
- Fix setup.py to work in a non-conda environment setup ([#733](https://github.com/rapidsai/rmm/pull/733)) [@galipremsagar](https://github.com/galipremsagar)
- Fix auto-detecting GPU architectures ([#727](https://github.com/rapidsai/rmm/pull/727)) [@trxcllnt](https://github.com/trxcllnt)
- CMAKE_CUDA_ARCHITECTURES doesn&#39;t change when build-system invokes cmake ([#726](https://github.com/rapidsai/rmm/pull/726)) [@robertmaynard](https://github.com/robertmaynard)
- Ship memory_resource_wrappers.hpp as package_data ([#715](https://github.com/rapidsai/rmm/pull/715)) [@shwina](https://github.com/shwina)
- Only include SetGPUArchs in the top-level CMakeLists.txt ([#713](https://github.com/rapidsai/rmm/pull/713)) [@trxcllnt](https://github.com/trxcllnt)
- Fix unknown CMake command &quot;CPMFindPackage&quot; ([#699](https://github.com/rapidsai/rmm/pull/699)) [@standbyme](https://github.com/standbyme)

## 📖 Documentation

- Fix host_memory_resource signature typo ([#728](https://github.com/rapidsai/rmm/pull/728)) [@miguelusque](https://github.com/miguelusque)

## 🚀 New Features

- Clarify log file name behaviour in docs ([#722](https://github.com/rapidsai/rmm/pull/722)) [@shwina](https://github.com/shwina)
- Add Cython definitions for device_uvector ([#720](https://github.com/rapidsai/rmm/pull/720)) [@shwina](https://github.com/shwina)
- Python bindings for `cuda_async_memory_resource` ([#718](https://github.com/rapidsai/rmm/pull/718)) [@shwina](https://github.com/shwina)

## 🛠️ Improvements

- Fix cython tests ([#749](https://github.com/rapidsai/rmm/pull/749)) [@galipremsagar](https://github.com/galipremsagar)
- Add requirements for rmm ([#739](https://github.com/rapidsai/rmm/pull/739)) [@galipremsagar](https://github.com/galipremsagar)
- device_uvector can be used within thrust::optional ([#734](https://github.com/rapidsai/rmm/pull/734)) [@robertmaynard](https://github.com/robertmaynard)
- arena_memory_resource optimization: disable tracking allocated blocks by default ([#732](https://github.com/rapidsai/rmm/pull/732)) [@rongou](https://github.com/rongou)
- Remove CMAKE_CURRENT_BINARY_DIR path in rmm&#39;s target_include_directories ([#731](https://github.com/rapidsai/rmm/pull/731)) [@trxcllnt](https://github.com/trxcllnt)
- set CMAKE_CUDA_ARCHITECTURES to OFF instead of undefined ([#729](https://github.com/rapidsai/rmm/pull/729)) [@trxcllnt](https://github.com/trxcllnt)
- Avoid potential race conditions in device_scalar/device_uvector setters ([#725](https://github.com/rapidsai/rmm/pull/725)) [@harrism](https://github.com/harrism)
- Update Changelog Link ([#723](https://github.com/rapidsai/rmm/pull/723)) [@ajschmidt8](https://github.com/ajschmidt8)
- Prepare Changelog for Automation ([#717](https://github.com/rapidsai/rmm/pull/717)) [@ajschmidt8](https://github.com/ajschmidt8)
- Update 0.18 changelog entry ([#716](https://github.com/rapidsai/rmm/pull/716)) [@ajschmidt8](https://github.com/ajschmidt8)
- Simplify cmake cuda architectures handling ([#709](https://github.com/rapidsai/rmm/pull/709)) [@robertmaynard](https://github.com/robertmaynard)
- Build only `compute` for the newest arch in CMAKE_CUDA_ARCHITECTURES ([#706](https://github.com/rapidsai/rmm/pull/706)) [@robertmaynard](https://github.com/robertmaynard)
- ENH Build with Ninja &amp; Pass ccache variables to conda recipe ([#705](https://github.com/rapidsai/rmm/pull/705)) [@dillon-cullinan](https://github.com/dillon-cullinan)
- pool_memory_resource optimization: disable tracking allocated blocks by default ([#702](https://github.com/rapidsai/rmm/pull/702)) [@harrism](https://github.com/harrism)
- Allow the build directory of rmm to be used for `find_package(rmm)` ([#698](https://github.com/rapidsai/rmm/pull/698)) [@robertmaynard](https://github.com/robertmaynard)
- Adds a linear accessor to RMM cuda stream pool ([#696](https://github.com/rapidsai/rmm/pull/696)) [@afender](https://github.com/afender)
- Fix merge conflicts for #692 ([#694](https://github.com/rapidsai/rmm/pull/694)) [@ajschmidt8](https://github.com/ajschmidt8)
- Fix merge conflicts for #692 ([#693](https://github.com/rapidsai/rmm/pull/693)) [@ajschmidt8](https://github.com/ajschmidt8)
- Remove C++ Wrappers in `memory_resource_adaptors.hpp` Needed by Cython ([#662](https://github.com/rapidsai/rmm/pull/662)) [@mdemoret-nv](https://github.com/mdemoret-nv)
- Improve Cython Lifetime Management by Adding References in `DeviceBuffer` ([#661](https://github.com/rapidsai/rmm/pull/661)) [@mdemoret-nv](https://github.com/mdemoret-nv)
- Add support for streams in CuPy allocator ([#654](https://github.com/rapidsai/rmm/pull/654)) [@pentschev](https://github.com/pentschev)

# RMM 0.18.0 (24 Feb 2021)

## Breaking Changes 🚨

- Remove DeviceBuffer synchronization on default stream (#650) @pentschev
- Add a Stream class that wraps CuPy/Numba/CudaStream (#636) @shwina

## Bug Fixes 🐛

- SetGPUArchs updated to work around a CMake FindCUDAToolkit issue (#695) @robertmaynard
- Remove duplicate conda build command (#670) @raydouglass
- Update CMakeLists.txt VERSION to 0.18.0 (#665) @trxcllnt
- Fix wrong attribute names leading to DEBUG log build issues (#653) @pentschev

## Documentation 📖

- Correct inconsistencies in README and CONTRIBUTING docs (#682) @robertmaynard
- Enable tag generation for doxygen (#672) @ajschmidt8
- Document that `managed_memory_resource` does not work with NVIDIA vGPU (#656) @harrism

## New Features 🚀

- Enabling/disabling logging after initialization (#678) @shwina
- `cuda_async_memory_resource` built on `cudaMallocAsync` (#676) @harrism
- Create labeler.yml (#669) @jolorunyomi
- Expose the version string in C++ and Python (#666) @hcho3
- Add a CUDA stream pool (#659) @harrism
- Add a Stream class that wraps CuPy/Numba/CudaStream (#636) @shwina

## Improvements 🛠️

- Update stale GHA with exemptions &amp; new labels (#707) @mike-wendt
- Add GHA to mark issues/prs as stale/rotten (#700) @Ethyling
- Auto-label PRs based on their content (#691) @ajschmidt8
- Prepare Changelog for Automation (#688) @ajschmidt8
- Build.sh use cmake --build to drive build system invocation (#686) @robertmaynard
- Fix failed automerge (#683) @harrism
- Auto-label PRs based on their content (#681) @jolorunyomi
- Build RMM tests/benchmarks with -Wall flag (#674) @trxcllnt
- Remove DeviceBuffer synchronization on default stream (#650) @pentschev
- Simplify `rmm::exec_policy` and refactor Thrust support (#647) @harrism

# RMM 0.17.0 (10 Dec 2020)

## New Features

- PR #609 Adds `polymorphic_allocator` and `stream_allocator_adaptor`
- PR #596 Add `tracking_memory_resource_adaptor` to help catch memory leaks
- PR #608 Add stream wrapper type
- PR #632 Add RMM Python docs

## Improvements

- PR #604 CMake target cleanup, formatting, linting
- PR #599 Make the arena memory resource work better with the producer/consumer mode
- PR #612 Drop old Python `device_array*` API
- PR #603 Always test both legacy and per-thread default stream
- PR #611 Add a note to the contribution guide about requiring 2 C++ reviewers
- PR #615 Improve gpuCI Scripts
- PR #627 Cleanup gpuCI Scripts
- PR #635 Add Python docs build to gpuCI

## Bug Fixes

- PR #592 Add `auto_flush` to `make_logging_adaptor`
- PR #602 Fix `device_scalar` and its tests so that they use the correct CUDA stream
- PR #621 Make `rmm::cuda_stream_default` a `constexpr`
- PR #625 Use `librmm` conda artifact when building `rmm` conda package
- PR #631 Force local conda artifact install
- PR #634 Fix conda uploads
- PR #639 Fix release script version updater based on CMake reformatting
- PR #641 Fix adding "LANGUAGES" after version number in CMake in release script


# RMM 0.16.0 (21 Oct 2020)

## New Features

- PR #529 Add debug logging and fix multithreaded replay benchmark
- PR #560 Remove deprecated `get/set_default_resource` APIs
- PR #543 Add an arena-based memory resource
- PR #580 Install CMake config with RMM
- PR #591 Allow the replay bench to simulate different GPU memory sizes
- PR #594 Adding limiting memory resource adaptor

## Improvements

- PR #474 Use CMake find_package(CUDAToolkit)
- PR #477 Just use `None` for `strides` in `DeviceBuffer`
- PR #528 Add maximum_pool_size parameter to reinitialize API
- PR #532 Merge free lists in pool_memory_resource to defragment before growing from upstream
- PR #537 Add CMake option to disable deprecation warnings
- PR #541 Refine CMakeLists.txt to make it easy to import by external projects
- PR #538 Upgrade CUB and Thrust to the latest commits
- PR #542 Pin conda spdlog versions to 1.7.0
- PR #550 Remove CXX11 ABI handling from CMake
- PR #578 Switch thrust to use the NVIDIA/thrust repo
- PR #553 CMake cleanup
- PR #556 By default, don't create a debug log file unless there are warnings/errors
- PR #561 Remove CNMeM and make RMM header-only
- PR #565 CMake: Simplify gtest/gbench handling
- PR #566 CMake: use CPM for thirdparty dependencies
- PR #568 Upgrade googletest to v1.10.0
- PR #572 CMake: prefer locally installed thirdparty packages
- PR #579 CMake: handle thrust via target
- PR #581 Improve logging documentation
- PR #585 Update ci/local/README.md
- PR #587 Replaced `move` with `std::move`
- PR #588 Use installed C++ RMM in python build
- PR #601 Make maximum pool size truly optional (grow until failure)

## Bug Fixes

- PR #545 Fix build to support using `clang` as the host compiler
- PR #534 Fix `pool_memory_resource` failure when init and max pool sizes are equal
- PR #546 Remove CUDA driver linking and correct NVTX macro.
- PR #569 Correct `device_scalar::set_value` to pass host value by reference to avoid copying from invalid value
- PR #559 Fix `align_down` to only change unaligned values.
- PR #577 Fix CMake `LOGGING_LEVEL` issue which caused verbose logging / performance regression.
- PR #582 Fix handling of per-thread default stream when not compiled for PTDS
- PR #590 Add missing `CODE_OF_CONDUCT.md`
- PR #595 Fix pool_mr example in README.md


# RMM 0.15.0 (26 Aug 2020)

## New Features

- PR #375 Support out-of-band buffers in Python pickling
- PR #391 Add `get_default_resource_type`
- PR #396 Remove deprecated RMM APIs
- PR #425 Add CUDA per-thread default stream support and thread safety to `pool_memory_resource`
- PR #436 Always build and test with per-thread default stream enabled in the GPU CI build
- PR #444 Add `owning_wrapper` to simplify lifetime management of resources and their upstreams
- PR #449 Stream-ordered suballocator base class and per-thread default stream support 
          and thread safety for `fixed_size_memory_resource`
- PR #450 Add support for new build process (Project Flash)
- PR #457 New `binning_memory_resource` (replaces `hybrid_memory_resource` and 
          `fixed_multisize_memory_resource`).
- PR #458 Add `get/set_per_device_resource` to better support multi-GPU per process applications
- PR #466 Deprecate CNMeM.
- PR #489 Move `cudf._cuda` into `rmm._cuda`
- PR #504 Generate `gpu.pxd` based on cuda version as a preprocessor step
- PR #506 Upload rmm package per version python-cuda combo

## Improvements

- PR #428 Add the option to automatically flush memory allocate/free logs
- PR #378 Use CMake `FetchContent` to obtain latest release of `cub` and `thrust`
- PR #377 A better way to fetch `spdlog`
- PR #372 Use CMake `FetchContent` to obtain `cnmem` instead of git submodule
- PR #382 Rely on NumPy arrays for out-of-band pickling
- PR #386 Add short commit to conda package name
- PR #401 Update `get_ipc_handle()` to use cuda driver API
- PR #404 Make all memory resources thread safe in Python
- PR #402 Install dependencies via rapids-build-env
- PR #405 Move doc customization scripts to Jenkins
- PR #427 Add DeviceBuffer.release() cdef method
- PR #414 Add element-wise access for device_uvector
- PR #421 Capture thread id in logging and improve logger testing
- PR #426 Added multi-threaded support to replay benchmark
- PR #429 Fix debug build and add new CUDA assert utility
- PR #435 Update conda upload versions for new supported CUDA/Python
- PR #437 Test with `pickle5` (for older Python versions)
- PR #443 Remove thread safe adaptor from PoolMemoryResource
- PR #445 Make all resource operators/ctors explicit
- PR #447 Update Python README with info about DeviceBuffer/MemoryResource and external libraries
- PR #456 Minor cleanup: always use rmm/-prefixed includes
- PR #461 cmake improvements to be more target-based
- PR #468 update past release dates in changelog
- PR #486 Document relationship between active CUDA devices and resources
- PR #493 Rely on C++ lazy Memory Resource initialization behavior instead of initializing in Python

## Bug Fixes

- PR #433 Fix python imports
- PR #400 Fix segfault in RANDOM_ALLOCATIONS_BENCH
- PR #383 Explicitly require NumPy
- PR #398 Fix missing head flag in merge_blocks (pool_memory_resource) and improve block class
- PR #403 Mark Cython `memory_resource_wrappers` `extern` as `nogil`
- PR #406 Sets Google Benchmark to a fixed version, v1.5.1.
- PR #434 Fix issue with incorrect docker image being used in local build script
- PR #463 Revert cmake change for cnmem header not being added to source directory
- PR #464 More completely revert cnmem.h cmake changes
- PR #473 Fix initialization logic in pool_memory_resource
- PR #479 Fix usage of block printing in pool_memory_resource
- PR #490 Allow importing RMM without initializing CUDA driver
- PR #484 Fix device_uvector copy constructor compilation error and add test
- PR #498 Max pool growth less greedy
- PR #500 Use tempfile rather than hardcoded path in `test_rmm_csv_log`
- PR #511 Specify `--basetemp` for `py.test` run
- PR #509 Fix missing : before __LINE__ in throw string of RMM_CUDA_TRY
- PR #510 Fix segfault in pool_memory_resource when a CUDA stream is destroyed
- PR #525 Patch Thrust to workaround `CUDA_CUB_RET_IF_FAIL` macro clearing CUDA errors


# RMM 0.14.0 (03 Jun 2020)

## New Features

- PR #317 Provide External Memory Management Plugin for Numba
- PR #362 Add spdlog as a dependency in the conda package
- PR #360 Support logging to stdout/stderr
- PR #341 Enable logging
- PR #343 Add in option to statically link against cudart
- PR #364 Added new uninitialized device vector type, `device_uvector`

## Improvements

- PR #369 Use CMake `FetchContent` to obtain `spdlog` instead of vendoring
- PR #366 Remove installation of extra test dependencies
- PR #354 Add CMake option for per-thread default stream
- PR #350 Add .clang-format file & format all files
- PR #358 Fix typo in `rmm_cupy_allocator` docstring
- PR #357 Add Docker 19 support to local gpuci build
- PR #365 Make .clang-format consistent with cuGRAPH and cuDF
- PR #371 Add docs build script to repository
- PR #363 Expose `memory_resources` in Python

## Bug Fixes

- PR #373 Fix build.sh
- PR #346 Add clearer exception message when RMM_LOG_FILE is unset
- PR #347 Mark rmmFinalizeWrapper nogil
- PR #348 Fix unintentional use of pool-managed resource.
- PR #367 Fix flake8 issues
- PR #368 Fix `clang-format` missing comma bug
- PR #370 Fix stream and mr use in `device_buffer` methods
- PR #379 Remove deprecated calls from synchronization.cpp
- PR #381 Remove test_benchmark.cpp from cmakelists
- PR #392 SPDLOG matches other header-only acquisition patterns


# RMM 0.13.0 (31 Mar 2020)

## New Features

- PR #253 Add `frombytes` to convert `bytes`-like to `DeviceBuffer`
- PR #252 Add `__sizeof__` method to `DeviceBuffer`
- PR #258 Define pickling behavior for `DeviceBuffer`
- PR #261 Add `__bytes__` method to `DeviceBuffer`
- PR #262 Moved device memory resource files to `mr/device` directory
- PR #266 Drop `rmm.auto_device`
- PR #268 Add Cython/Python `copy_to_host` and `to_device`
- PR #272 Add `host_memory_resource`.
- PR #273 Moved device memory resource tests to `device/` directory.
- PR #274 Add `copy_from_host` method to `DeviceBuffer`
- PR #275 Add `copy_from_device` method to `DeviceBuffer`
- PR #283 Add random allocation benchmark.
- PR #287 Enabled CUDA CXX11 for unit tests.
- PR #292 Revamped RMM exceptions.
- PR #297 Use spdlog to implement `logging_resource_adaptor`.
- PR #303 Added replay benchmark.
- PR #319 Add `thread_safe_resource_adaptor` class.
- PR #314 New suballocator memory_resources.
- PR #330 Fixed incorrect name of `stream_free_blocks_` debug symbol.
- PR #331 Move to C++14 and deprecate legacy APIs.

## Improvements

- PR #246 Type `DeviceBuffer` arguments to `__cinit__`
- PR #249 Use `DeviceBuffer` in `device_array`
- PR #255 Add standard header to all Cython files
- PR #256 Cast through `uintptr_t` to `cudaStream_t`
- PR #254 Use `const void*` in `DeviceBuffer.__cinit__`
- PR #257 Mark Cython-exposed C++ functions that raise
- PR #269 Doc sync behavior in `copy_ptr_to_host`
- PR #278 Allocate a `bytes` object to fill up with RMM log data
- PR #280 Drop allocation/deallocation of `offset`
- PR #282 `DeviceBuffer` use default constructor for size=0
- PR #296 Use CuPy's `UnownedMemory` for RMM-backed allocations
- PR #310 Improve `device_buffer` allocation logic.
- PR #309 Sync default stream in `DeviceBuffer` constructor
- PR #326 Sync only on copy construction
- PR #308 Fix typo in README
- PR #334 Replace `rmm_allocator` for Thrust allocations
- PR #345 Remove stream synchronization from `device_scalar` constructor and `set_value`

## Bug Fixes

- PR #298 Remove RMM_CUDA_TRY from cuda_event_timer destructor
- PR #299 Fix assert condition blocking debug builds
- PR #300 Fix host mr_tests compile error
- PR #312 Fix libcudf compilation errors due to explicit defaulted device_buffer constructor


# RMM 0.12.0 (04 Feb 2020)

## New Features

- PR #218 Add `_DevicePointer`
- PR #219 Add method to copy `device_buffer` back to host memory
- PR #222 Expose free and total memory in Python interface
- PR #235 Allow construction of `DeviceBuffer` with a `stream`

## Improvements

- PR #214 Add codeowners
- PR #226 Add some tests of the Python `DeviceBuffer`
- PR #233 Reuse the same `CUDA_HOME` logic from cuDF
- PR #234 Add missing `size_t` in `DeviceBuffer`
- PR #239 Cleanup `DeviceBuffer`'s `__cinit__`
- PR #242 Special case 0-size `DeviceBuffer` in `tobytes`
- PR #244 Explicitly force `DeviceBuffer.size` to an `int`
- PR #247 Simplify casting in `tobytes` and other cleanup

## Bug Fixes

- PR #215 Catch polymorphic exceptions by reference instead of by value
- PR #221 Fix segfault calling rmmGetInfo when uninitialized
- PR #225 Avoid invoking Python operations in c_free
- PR #230 Fix duplicate symbol issues with `copy_to_host`
- PR #232 Move `copy_to_host` doc back to header file


# RMM 0.11.0 (11 Dec 2019)

## New Features

- PR #106 Added multi-GPU initialization
- PR #167 Added value setter to `device_scalar`
- PR #163 Add Cython bindings to `device_buffer`
- PR #177 Add `__cuda_array_interface__` to `DeviceBuffer`
- PR #198 Add `rmm.rmm_cupy_allocator()`

## Improvements

- PR #161 Use `std::atexit` to finalize RMM after Python interpreter shutdown
- PR #165 Align memory resource allocation sizes to 8-byte
- PR #171 Change public API of RMM to only expose `reinitialize(...)`
- PR #175 Drop `cython` from run requirements
- PR #169 Explicit stream argument for device_buffer methods
- PR #186 Add nbytes and len to DeviceBuffer
- PR #188 Require kwargs in `DeviceBuffer`'s constructor
- PR #194 Drop unused imports from `device_buffer.pyx`
- PR #196 Remove unused CUDA conda labels
- PR #200 Simplify DeviceBuffer methods

## Bug Fixes

- PR #174 Make `device_buffer` default ctor explicit to work around type_dispatcher issue in libcudf.
- PR #170 Always build librmm and rmm, but conditionally upload based on CUDA / Python version
- PR #182 Prefix `DeviceBuffer`'s C functions
- PR #189 Drop `__reduce__` from `DeviceBuffer`
- PR #193 Remove thrown exception from `rmm_allocator::deallocate`
- PR #224 Slice the CSV log before converting to bytes


# RMM 0.10.0 (16 Oct 2019)

## New Features

- PR #99 Added `device_buffer` class
- PR #133 Added `device_scalar` class

## Improvements

- PR #123 Remove driver install from ci scripts
- PR #131 Use YYMMDD tag in nightly build
- PR #137 Replace CFFI python bindings with Cython
- PR #127 Use Memory Resource classes for allocations

## Bug Fixes

- PR #107 Fix local build generated file ownerships
- PR #110 Fix Skip Test Functionality
- PR #125 Fixed order of private variables in LogIt
- PR #139 Expose `_make_finalizer` python API needed by cuDF
- PR #142 Fix ignored exceptions in Cython
- PR #146 Fix rmmFinalize() not freeing memory pools
- PR #149 Force finalization of RMM objects before RMM is finalized (Python)
- PR #154 Set ptr to 0 on rmm::alloc error
- PR #157 Check if initialized before freeing for Numba finalizer and use `weakref` instead of `atexit`


# RMM 0.9.0 (21 Aug 2019)

## New Features

- PR #96 Added `device_memory_resource` for beginning of overhaul of RMM design
- PR #103 Add and use unified build script

## Improvements

- PR #111 Streamline CUDA_REL environment variable
- PR #113 Handle ucp.BufferRegion objects in auto_device

## Bug Fixes

   ...


# RMM 0.8.0 (27 June 2019)

## New Features

- PR #95 Add skip test functionality to build.sh

## Improvements

   ...

## Bug Fixes

- PR #92 Update docs version


# RMM 0.7.0 (10 May 2019)

## New Features

- PR #67 Add random_allocate microbenchmark in tests/performance
- PR #70 Create conda environments and conda recipes
- PR #77 Add local build script to mimic gpuCI
- PR #80 Add build script for docs

## Improvements

- PR #76 Add cudatoolkit conda dependency
- PR #84 Use latest release version in update-version CI script
- PR #90 Avoid using c++14 auto return type for thrust_rmm_allocator.h

## Bug Fixes

- PR #68 Fix signed/unsigned mismatch in random_allocate benchmark
- PR #74 Fix rmm conda recipe librmm version pinning
- PR #72 Remove unnecessary _BSD_SOURCE define in random_allocate.cpp


# RMM 0.6.0 (18 Mar 2019)

## New Features

- PR #43 Add gpuCI build & test scripts
- PR #44 Added API to query whether RMM is initialized and with what options.
- PR #60 Default to CXX11_ABI=ON

## Improvements

## Bug Fixes

- PR #58 Eliminate unreliable check for change in available memory in test
- PR #49 Fix pep8 style errors detected by flake8


# RMM 0.5.0 (28 Jan 2019)

## New Features

- PR #2 Added CUDA Managed Memory allocation mode

## Improvements

- PR #12 Enable building RMM as a submodule
- PR #13 CMake: Added CXX11ABI option and removed Travis references
- PR #16 CMake: Added PARALLEL_LEVEL environment variable handling for GTest build parallelism (matches cuDF)
- PR #17 Update README with v0.5 changes including Managed Memory support

## Bug Fixes

- PR #10 Change cnmem submodule URL to use https
- PR #15 Temporarily disable hanging AllocateTB test for managed memory
- PR #28 Fix invalid reference to local stack variable in `rmm::exec_policy`


# RMM 0.4.0 (20 Dec 2018)

## New Features

- PR #1 Spun off RMM from cuDF into its own repository.

## Improvements

- CUDF PR #472 RMM: Created centralized rmm::device_vector alias and rmm::exec_policy
- CUDF PR #465 Added templated C++ API for RMM to avoid explicit cast to `void**`

## Bug Fixes


RMM was initially implemented as part of cuDF, so we include the relevant changelog history below.

# cuDF 0.3.0 (23 Nov 2018)

## New Features

- PR #336 CSV Reader string support

## Improvements

- CUDF PR #333 Add Rapids Memory Manager documentation
- CUDF PR #321 Rapids Memory Manager adds file/line location logging and convenience macros

## Bug Fixes


# cuDF 0.2.0 and cuDF 0.1.0

These were initial releases of cuDF based on previously separate pyGDF and libGDF libraries. RMM was initially implemented as part of libGDF.<|MERGE_RESOLUTION|>--- conflicted
+++ resolved
@@ -1,12 +1,8 @@
-<<<<<<< HEAD
 # RMM 22.04.00 (Date TBD)
 
 Please see https://github.com/rapidsai/rmm/releases/tag/v22.04.00a for the latest changes to this development branch.
 
-# RMM 22.02.00 (Date TBD)
-=======
 # RMM 22.02.00 (2 Feb 2022)
->>>>>>> f2b1364e
 
 ## 🐛 Bug Fixes
 
