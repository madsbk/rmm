# RMM 0.10.0 (Date TBD)

## New Features

 - PR #99 Added `device_buffer` class
 - PR #127 Use Memory Resource classes for allocations
 - PR #133 Added `device_scalar` class

## Improvements

 - PR #123 Remove driver install from ci scripts
 - PR #131 Use YYMMDD tag in nightly build
 - PR #137 Replace CFFI python bindings with Cython

## Bug Fixes

 - PR #107 Fix local build generated file ownerships
 - PR #110 Fix Skip Test Functionality
 - PR #125 Fixed order of private variables in LogIt
 - PR #139 Expose `_make_finalizer` python API needed by cuDF


# RMM 0.9.0 (21 August 2019)

## New Features

 - PR #96 Added `device_memory_resource` for beginning of overhaul of RMM design
 - PR #103 Add and use unified build script
<<<<<<< HEAD
 - PR #127 Use Memory Resource classes for allocations
=======
>>>>>>> 75ae0fc9

## Improvements

 - PR #111 Streamline CUDA_REL environment variable
 - PR #113 Handle ucp.BufferRegion objects in auto_device

## Bug Fixes

   ...


# RMM 0.8.0 (27 June 2019)

## New Features

 - PR #95 Add skip test functionality to build.sh

## Improvements

   ...

## Bug Fixes

 - PR #92 Update docs version


# RMM 0.7.0 (10 May 2019)

## New Features

 - PR #67 Add random_allocate microbenchmark in tests/performance
 - PR #70 Create conda environments and conda recipes
 - PR #77 Add local build script to mimic gpuCI
 - PR #80 Add build script for docs

## Improvements

- PR #76 Add cudatoolkit conda dependency
- PR #84 Use latest release version in update-version CI script
- PR #90 Avoid using c++14 auto return type for thrust_rmm_allocator.h

## Bug Fixes

 - PR #68 Fix signed/unsigned mismatch in random_allocate benchmark
 - PR #74 Fix rmm conda recipe librmm version pinning
 - PR #72 Remove unnecessary _BSD_SOURCE define in random_allocate.cpp


# RMM 0.6.0 (18 Mar 2019)

## New Features

 - PR #43 Add gpuCI build & test scripts
 - PR #44 Added API to query whether RMM is initialized and with what options.
 - PR #60 Default to CXX11_ABI=ON

## Improvements

## Bug Fixes

 - PR #58 Eliminate unreliable check for change in available memory in test
 - PR #49 Fix pep8 style errors detected by flake8


# RMM 0.5.0 (28 Jan 2019)

## New Features

 - PR #2 Added CUDA Managed Memory allocation mode

## Improvements

 - PR #12 Enable building RMM as a submodule
 - PR #13 CMake: Added CXX11ABI option and removed Travis references
 - PR #16 CMake: Added PARALLEL_LEVEL environment variable handling for GTest build parallelism (matches cuDF)
 - PR #17 Update README with v0.5 changes including Managed Memory support

## Bug Fixes

 - PR #10 Change cnmem submodule URL to use https
 - PR #15 Temporarily disable hanging AllocateTB test for managed memory
 - PR #28 Fix invalid reference to local stack variable in `rmm::exec_policy`


# RMM 0.4.0 (20 Dec 2018)

## New Features

- PR #1 Spun off RMM from cuDF into its own repository.

## Improvements

- CUDF PR #472 RMM: Created centralized rmm::device_vector alias and rmm::exec_policy
- CUDF PR #465 Added templated C++ API for RMM to avoid explicit cast to `void**`

## Bug Fixes


RMM was initially implemented as part of cuDF, so we include the relevant changelog history below.

# cuDF 0.3.0 (23 Nov 2018)

## New Features

 - PR #336 CSV Reader string support

## Improvements

 - CUDF PR #333 Add Rapids Memory Manager documentation
 - CUDF PR #321 Rapids Memory Manager adds file/line location logging and convenience macros

## Bug Fixes


# cuDF 0.2.0 and cuDF 0.1.0

These were initial releases of cuDF based on previously separate pyGDF and libGDF libraries. RMM was initially implemented as part of libGDF.
<|MERGE_RESOLUTION|>--- conflicted
+++ resolved
@@ -26,10 +26,8 @@
 
  - PR #96 Added `device_memory_resource` for beginning of overhaul of RMM design
  - PR #103 Add and use unified build script
-<<<<<<< HEAD
  - PR #127 Use Memory Resource classes for allocations
-=======
->>>>>>> 75ae0fc9
+
 
 ## Improvements
 
