--- conflicted
+++ resolved
@@ -17,11 +17,8 @@
 - PR #186 Add nbytes and len to DeviceBuffer
 - PR #188 Require kwargs in `DeviceBuffer`'s constructor
 - PR #194 Drop unused imports from `device_buffer.pyx`
-<<<<<<< HEAD
 - PR #196 Remove unused CUDA conda labels
-=======
 - PR #200 Simplify DeviceBuffer methods
->>>>>>> dcd1a916
 
 ## Bug Fixes
 
