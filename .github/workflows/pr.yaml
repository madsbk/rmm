--- conflicted
+++ resolved
@@ -64,22 +64,14 @@
   wheel-build:
     needs: checks
     secrets: inherit
-<<<<<<< HEAD
-    uses: rapidsai/shared-action-workflows/.github/workflows/wheels-manylinux-build.yml@branch-23.10
-=======
-    uses: rapidsai/shared-action-workflows/.github/workflows/wheels-build.yaml@branch-23.08
->>>>>>> 81e7a385
+    uses: rapidsai/shared-action-workflows/.github/workflows/wheels-build.yaml@branch-23.10
     with:
       build_type: pull-request
       script: ci/build_wheel.sh
   wheel-tests:
     needs: wheel-build
     secrets: inherit
-<<<<<<< HEAD
-    uses: rapidsai/shared-action-workflows/.github/workflows/wheels-manylinux-test.yml@branch-23.10
-=======
-    uses: rapidsai/shared-action-workflows/.github/workflows/wheels-test.yaml@branch-23.08
->>>>>>> 81e7a385
+    uses: rapidsai/shared-action-workflows/.github/workflows/wheels-test.yaml@branch-23.10
     with:
       build_type: pull-request
       script: ci/test_wheel.sh