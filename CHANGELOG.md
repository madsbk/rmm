--- conflicted
+++ resolved
@@ -1,6 +1,8 @@
 # RMM 0.10.0 (Date TBD)
 
 ## New Features
+
+ - PR #99 Added `device_buffer` class
 
 ## Improvements
  - PR #123 Remove driver install from ci scripts
@@ -15,13 +17,7 @@
 ## New Features
 
  - PR #96 Added `device_memory_resource` for beginning of overhaul of RMM design
-<<<<<<< HEAD
- - PR #99 Added `device_buffer` class
-
-=======
  - PR #103 Add and use unified build script
- - PR #107 Fix local build generated file ownerships
->>>>>>> 6e93100d
 
 ## Improvements
 
@@ -30,7 +26,7 @@
 
 ## Bug Fixes
 
-   ...
+ - PR #107 Fix local build generated file ownerships
 
 
 # RMM 0.8.0 (27 June 2019)
