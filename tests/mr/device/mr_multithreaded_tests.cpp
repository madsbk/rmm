/*
 * Copyright (c) 2020, NVIDIA CORPORATION.
 *
 * Licensed under the Apache License, Version 2.0 (the "License");
 * you may not use this file except in compliance with the License.
 * You may obtain a copy of the License at
 *
 *     http://www.apache.org/licenses/LICENSE-2.0
 *
 * Unless required by applicable law or agreed to in writing, software
 * distributed under the License is distributed on an "AS IS" BASIS,
 * WITHOUT WARRANTIES OR CONDITIONS OF ANY KIND, either express or implied.
 * See the License for the specific language governing permissions and
 * limitations under the License.
 */

#include "mr_test.hpp"

#include <gtest/gtest.h>

#include <rmm/mr/device/cuda_memory_resource.hpp>
#include <rmm/mr/device/default_memory_resource.hpp>
#include <rmm/mr/device/device_memory_resource.hpp>
#include <rmm/mr/device/per_device_resource.hpp>
#include <rmm/mr/device/pool_memory_resource.hpp>

#include <thread>
#include <vector>

namespace rmm {
namespace test {
namespace {

struct mr_test_mt : public mr_test {
};

INSTANTIATE_TEST_CASE_P(MultiThreadResourceTests,
                        mr_test_mt,
                        ::testing::Values(mr_factory{"CUDA", &make_cuda},
                                          mr_factory{"Managed", &make_managed},
                                          mr_factory{"Pool", &make_pool},
                                          mr_factory{"CNMEM", &make_cnmem},
                                          mr_factory{"CNMEM_Managed", &make_cnmem_managed},
<<<<<<< HEAD
                                          mr_factory{"Binning", &make_binning}),
=======
                                          mr_factory{"Hybrid", &make_hybrid}),
>>>>>>> 28d211ed
                        [](auto const& info) { return info.param.name; });

template <typename Task, typename... Arguments>
void spawn_n(std::size_t num_threads, Task task, Arguments&&... args)
{
  std::vector<std::thread> threads;
  threads.reserve(num_threads);
  for (int i = 0; i < num_threads; ++i)
    threads.emplace_back(std::thread(task, std::forward<Arguments>(args)...));

  for (auto& t : threads)
    t.join();
}

template <typename Task, typename... Arguments>
void spawn(Task task, Arguments&&... args)
{
  spawn_n(4, task, std::forward<Arguments>(args)...);
}

TEST(DefaultTest, UseDefaultResource_mt) { spawn(test_get_default_resource); }

TEST(DefaultTest, DefaultResourceIsCUDA_mt)
{
  spawn([]() {
    EXPECT_NE(nullptr, rmm::mr::get_default_resource());
    EXPECT_TRUE(rmm::mr::get_default_resource()->is_equal(rmm::mr::cuda_memory_resource{}));
  });
}

TEST(DefaultTest, GetCurrentDeviceResource_mt)
{
  spawn([]() {
    rmm::mr::device_memory_resource* mr;
    EXPECT_NO_THROW(mr = rmm::mr::get_current_device_resource());
    EXPECT_NE(nullptr, mr);
    EXPECT_TRUE(mr->is_equal(rmm::mr::cuda_memory_resource{}));
  });
}

TEST_P(mr_test_mt, SetDefaultResource_mt)
{
  // single thread changes default resource, then multiple threads use it

  rmm::mr::device_memory_resource* old{nullptr};
  EXPECT_NO_THROW(old = rmm::mr::set_default_resource(this->mr.get()));
  EXPECT_NE(nullptr, old);

  spawn([mr = this->mr.get()]() {
    EXPECT_EQ(mr, rmm::mr::get_default_resource());
    test_get_default_resource();  // test allocating with the new default resource
  });

  // setting default resource w/ nullptr should reset to initial
  EXPECT_NO_THROW(rmm::mr::set_default_resource(nullptr));
  EXPECT_TRUE(old->is_equal(*rmm::mr::get_default_resource()));
}

TEST_P(mr_test_mt, SetCurrentDeviceResource_mt)
{
  int num_devices;
  RMM_CUDA_TRY(cudaGetDeviceCount(&num_devices));

  std::vector<std::thread> threads;
  threads.reserve(num_devices);
  for (int i = 0; i < num_devices; ++i) {
    threads.emplace_back(std::thread{
      [mr = this->mr.get()](auto dev_id) {
        RMM_CUDA_TRY(cudaSetDevice(dev_id));
        rmm::mr::device_memory_resource* old;
        EXPECT_NO_THROW(old = rmm::mr::set_current_device_resource(mr));
        EXPECT_NE(nullptr, old);
        // initial resource for this device should be CUDA mr
        EXPECT_TRUE(old->is_equal(rmm::mr::cuda_memory_resource{}));
        // get_current_device_resource should equal the resource we just set
        EXPECT_EQ(mr, rmm::mr::get_current_device_resource());
        // Setting current dev resource to nullptr should reset to cuda MR and return the MR we
        // previously set
        EXPECT_NO_THROW(old = rmm::mr::set_current_device_resource(nullptr));
        EXPECT_NE(nullptr, old);
        EXPECT_EQ(old, mr);
        EXPECT_TRUE(
          rmm::mr::get_current_device_resource()->is_equal(rmm::mr::cuda_memory_resource{}));
      },
      i});
  }

  for (auto& t : threads)
    t.join();
}

TEST_P(mr_test_mt, AllocateDefaultStream)
{
  spawn(test_various_allocations, this->mr.get(), cudaStream_t{cudaStreamDefault});
}

TEST_P(mr_test_mt, AllocateOnStream)
{
  spawn(test_various_allocations, this->mr.get(), this->stream);
}

TEST_P(mr_test_mt, RandomAllocationsDefaultStream)
{
  spawn(test_random_allocations, this->mr.get(), 100, 5_MiB, cudaStream_t{cudaStreamDefault});
}

TEST_P(mr_test_mt, RandomAllocationsStream)
{
  spawn(test_random_allocations, this->mr.get(), 100, 5_MiB, this->stream);
}

TEST_P(mr_test_mt, MixedRandomAllocationFreeDefaultStream)
{
  spawn(test_mixed_random_allocation_free, this->mr.get(), 5_MiB, cudaStream_t{cudaStreamDefault});
}

TEST_P(mr_test_mt, MixedRandomAllocationFreeStream)
{
  spawn(test_mixed_random_allocation_free, this->mr.get(), 5_MiB, this->stream);
}

void allocate_loop(rmm::mr::device_memory_resource* mr,
                   std::size_t num_allocations,
                   std::list<allocation>& allocations,
                   std::mutex& mtx,
                   cudaStream_t stream)
{
  constexpr std::size_t max_size{1_MiB};

  std::default_random_engine generator;
  std::uniform_int_distribution<std::size_t> size_distribution(1, max_size);

  for (std::size_t i = 0; i < num_allocations; ++i) {
    size_t size = size_distribution(generator);
    void* ptr{};
    EXPECT_NO_THROW(ptr = mr->allocate(size, stream));
    {
      std::lock_guard<std::mutex> lock(mtx);
      allocations.emplace_back(ptr, size);
    }
  }
}

void deallocate_loop(rmm::mr::device_memory_resource* mr,
                     std::size_t num_allocations,
                     std::list<allocation>& allocations,
                     std::mutex& mtx,
                     cudaStream_t stream)
{
  for (std::size_t i = 0; i < num_allocations;) {
    std::lock_guard<std::mutex> lock(mtx);
    if (allocations.empty())
      continue;
    else {
      i++;
      allocation alloc = allocations.front();
      allocations.pop_front();
      EXPECT_NO_THROW(mr->deallocate(alloc.p, alloc.size, stream));
    }
  }
}

void test_allocate_free_different_threads(rmm::mr::device_memory_resource* mr,
                                          cudaStream_t streamA,
                                          cudaStream_t streamB)
{
  constexpr std::size_t num_allocations{100};

  std::mutex mtx;
  std::list<allocation> allocations;

  std::thread producer(
    allocate_loop, mr, num_allocations, std::ref(allocations), std::ref(mtx), streamA);

  std::thread consumer(
    deallocate_loop, mr, num_allocations, std::ref(allocations), std::ref(mtx), streamB);

  producer.join();
  consumer.join();
}

TEST_P(mr_test_mt, AllocFreeDifferentThreadsDefaultStream)
{
  test_allocate_free_different_threads(
    this->mr.get(), cudaStream_t{cudaStreamDefault}, cudaStream_t{cudaStreamDefault});
}

TEST_P(mr_test_mt, AllocFreeDifferentThreadsSameStream)
{
  test_allocate_free_different_threads(this->mr.get(), this->stream, this->stream);
}

struct mr_test_different_stream_mt : public mr_test_mt {
};

TEST_P(mr_test_different_stream_mt, AllocFreeDifferentThreadsDifferentStream)
{
  cudaStream_t streamB{};
  EXPECT_EQ(cudaSuccess, cudaStreamCreate(&streamB));
  test_allocate_free_different_threads(this->mr.get(), this->stream, streamB);
  EXPECT_EQ(cudaSuccess, cudaStreamSynchronize(streamB));
  EXPECT_EQ(cudaSuccess, cudaStreamDestroy(streamB));
}

// CNMeM doesn't allow allocating/freeing on different streams
INSTANTIATE_TEST_CASE_P(MultiThreadResourceTestsDifferentStreams,
                        mr_test_different_stream_mt,
                        ::testing::Values(mr_factory{"CUDA", &make_cuda},
                                          mr_factory{"Managed", &make_managed},
                                          mr_factory{"Pool", &make_pool},
<<<<<<< HEAD
                                          mr_factory{"Binning", &make_binning}),
=======
                                          mr_factory{"Hybrid", &make_hybrid}),
>>>>>>> 28d211ed
                        [](auto const& info) { return info.param.name; });

}  // namespace
}  // namespace test
}  // namespace rmm<|MERGE_RESOLUTION|>--- conflicted
+++ resolved
@@ -41,11 +41,7 @@
                                           mr_factory{"Pool", &make_pool},
                                           mr_factory{"CNMEM", &make_cnmem},
                                           mr_factory{"CNMEM_Managed", &make_cnmem_managed},
-<<<<<<< HEAD
                                           mr_factory{"Binning", &make_binning}),
-=======
-                                          mr_factory{"Hybrid", &make_hybrid}),
->>>>>>> 28d211ed
                         [](auto const& info) { return info.param.name; });
 
 template <typename Task, typename... Arguments>
@@ -256,11 +252,7 @@
                         ::testing::Values(mr_factory{"CUDA", &make_cuda},
                                           mr_factory{"Managed", &make_managed},
                                           mr_factory{"Pool", &make_pool},
-<<<<<<< HEAD
                                           mr_factory{"Binning", &make_binning}),
-=======
-                                          mr_factory{"Hybrid", &make_hybrid}),
->>>>>>> 28d211ed
                         [](auto const& info) { return info.param.name; });
 
 }  // namespace
