/*
 * Copyright (c) 2019, NVIDIA CORPORATION.
 *
 * Licensed under the Apache License, Version 2.0 (the "License");
 * you may not use this file except in compliance with the License.
 * You may obtain a copy of the License at
 *
 *     http://www.apache.org/licenses/LICENSE-2.0
 *
 * Unless required by applicable law or agreed to in writing, software
 * distributed under the License is distributed on an "AS IS" BASIS,
 * WITHOUT WARRANTIES OR CONDITIONS OF ANY KIND, either express or implied.
 * See the License for the specific language governing permissions and
 * limitations under the License.
 */
#pragma once

#include <cstddef>
#include <utility>

// forward decl
using cudaStream_t = struct CUstream_st*;

namespace rmm {
namespace mr {
/**---------------------------------------------------------------------------*
 * @brief Base class for all libcudf device memory allocation.
 *
 * This class serves as the interface that all custom device memory
 * implementations must satisfy.
 *
 * There are two private, pure virtual functions that all derived classes must implement: `do_allocate` and
 * `do_deallocate`. Optionally, derived classes may also override `is_equal`. By default,
 * `is_equal` simply performs an identity comparison.
 *
 * The public, non-virtual functions `allocate`, `deallocate`, and `is_equal`
 * simply call the private virtual functions. The reason for this is to allow
 * implementing shared, default behavior in the base class. For example, the
 * base class' `allocate` function may log every allocation, no matter what
 * derived class implementation is used.
 *
 *---------------------------------------------------------------------------**/
class device_memory_resource {
 public:
  device_memory_resource() = default;
  virtual ~device_memory_resource() = default;

  /**---------------------------------------------------------------------------*
   * @brief Allocates memory of size at least \p bytes.
   *
   * The returned pointer will have at minimum 256 byte alignment.
   *
   * If supported, this operation may optionally be executed on a stream.
   * Otherwise, the stream is ignored and the null stream is used.
   *
   * @throws std::bad_alloc When the requested size cannot be allocated.
   *
   * @param bytes The size of the allocation
   * @param stream Stream on which to perform allocation
   * @return void* Pointer to the newly allocated memory
   *---------------------------------------------------------------------------**/
  void* allocate(std::size_t bytes, cudaStream_t stream = 0) {
    return do_allocate(bytes, stream);
  }

  /**---------------------------------------------------------------------------*
   * @brief Deallocate memory pointed to by \p p.
   *
   * `p` must have been returned by a prior call to `allocate(bytes,stream)` on
   * a `device_memory_resource` that compares equal to `*this`, and the storage
   * it points to must not yet have been deallocated, otherwise behavior is
   * undefined.
   *
   * If supported, this operation may optionally be executed on a stream.
   * Otherwise, the stream is ignored and the null stream is used.
   *
   * @param p Pointer to be deallocated
   * @param bytes The size in bytes of the allocation. This must be equal to the
   * value of `bytes` that was passed to the `allocate` call that returned `p`.
   * @param stream Stream on which to perform deallocation
   *---------------------------------------------------------------------------**/
  void deallocate(void* p, std::size_t bytes, cudaStream_t stream = 0) {
    do_deallocate(p, bytes, stream);
  }

  /**---------------------------------------------------------------------------*
   * @brief Compare this resource to another.
   *
   * Two device_memory_resources compare equal if and only if memory allocated
   * from one device_memory_resource can be deallocated from the other and vice
   * versa.
   *
   * By default, simply checks if \p *this and \p other refer to the same
   * object, i.e., does not check if they are two objects of the same class.
   *
   * @param other The other resource to compare to
   * @returns If the two resources are equivalent
   *---------------------------------------------------------------------------**/
  bool is_equal(device_memory_resource const& other) const noexcept {
    return do_is_equal(other);
  }

  /**---------------------------------------------------------------------------*
   * @brief Queries if the resource supports use of non-null streams for
   * allocation/deallocation.
   *
   * @returns If the resource supports non-null streams
   *---------------------------------------------------------------------------**/
  virtual bool supports_streams() const noexcept = 0;

  /**---------------------------------------------------------------------------*
   * @brief Queries the amount of free and total memory for the resource.
   *
   * @param stream the stream whose memory manager we want to retrieve
   *
   * @returns a std::pair<size_t,size_t> which contains free memory in bytes
   * in .first and total amount of memory in .second
   *---------------------------------------------------------------------------**/
<<<<<<< HEAD
  std::pair<std::size_t, std::size_t> get_mem_info(cudaStream_t stream){
=======
  std::pair<std::size_t, std::size_t> get_mem_info(cudaStream_t stream) const {
>>>>>>> e8c3c212
    return do_get_mem_info(stream);
  }
 private:
  /**---------------------------------------------------------------------------*
   * @brief Allocates memory of size at least \p bytes.
   *
   * The returned pointer will have at minimum 256 byte alignment.
   *
   * If supported, this operation may optionally be executed on a stream.
   * Otherwise, the stream is ignored and the null stream is used.
   *
   * @param bytes The size of the allocation
   * @param stream Stream on which to perform allocation
   * @return void* Pointer to the newly allocated memory
   *---------------------------------------------------------------------------**/
  virtual void* do_allocate(std::size_t bytes, cudaStream_t stream) = 0;

  /**---------------------------------------------------------------------------*
   * @brief Deallocate memory pointed to by \p p.
   *
   * If supported, this operation may optionally be executed on a stream.
   * Otherwise, the stream is ignored and the null stream is used.
   *
   * @param p Pointer to be deallocated
   * @param bytes The size in bytes of the allocation. This must be equal to the
   * value of `bytes` that was passed to the `allocate` call that returned `p`.
   * @param stream Stream on which to perform deallocation
   *---------------------------------------------------------------------------**/
  virtual void do_deallocate(void* p, std::size_t bytes,
                             cudaStream_t stream) = 0;

  /**---------------------------------------------------------------------------*
   * @brief Compare this resource to another.
   *
   * Two device_memory_resources compare equal if and only if memory allocated
   * from one device_memory_resource can be deallocated from the other and vice
   * versa.
   *
   * By default, simply checks if \p *this and \p other refer to the same
   * object, i.e., does not check if they are two objects of the same class.
   *
   * @param other The other resource to compare to
   * @return true If the two resources are equivalent
   * @return false If the two resources are not equal
   *---------------------------------------------------------------------------**/
  virtual bool do_is_equal(device_memory_resource const& other) const noexcept {
    return this == &other;
  }

  /**---------------------------------------------------------------------------*
   * @brief Get free and available memory for memory resource
   *
   * @throws std::runtime_error if we could not get free / total memory
   *
   * @param stream the stream being executed on
   * @return std::pair with available and free memory for resource
   *---------------------------------------------------------------------------**/
<<<<<<< HEAD
  virtual std::pair<std::size_t, std::size_t> do_get_mem_info( cudaStream_t stream) = 0;
=======
  virtual std::pair<std::size_t, std::size_t> do_get_mem_info( cudaStream_t stream) const = 0;
>>>>>>> e8c3c212
};
}  // namespace mr
}  // namespace rmm<|MERGE_RESOLUTION|>--- conflicted
+++ resolved
@@ -116,11 +116,7 @@
    * @returns a std::pair<size_t,size_t> which contains free memory in bytes
    * in .first and total amount of memory in .second
    *---------------------------------------------------------------------------**/
-<<<<<<< HEAD
-  std::pair<std::size_t, std::size_t> get_mem_info(cudaStream_t stream){
-=======
   std::pair<std::size_t, std::size_t> get_mem_info(cudaStream_t stream) const {
->>>>>>> e8c3c212
     return do_get_mem_info(stream);
   }
  private:
@@ -178,11 +174,7 @@
    * @param stream the stream being executed on
    * @return std::pair with available and free memory for resource
    *---------------------------------------------------------------------------**/
-<<<<<<< HEAD
-  virtual std::pair<std::size_t, std::size_t> do_get_mem_info( cudaStream_t stream) = 0;
-=======
   virtual std::pair<std::size_t, std::size_t> do_get_mem_info( cudaStream_t stream) const = 0;
->>>>>>> e8c3c212
 };
 }  // namespace mr
 }  // namespace rmm