--- conflicted
+++ resolved
@@ -123,13 +123,9 @@
 
  protected:
   using free_list  = detail::fixed_size_free_list;
-<<<<<<< HEAD
-  using block_type = typename free_list::block_type;
-=======
   using block_type = free_list::block_type;
   using typename detail::stream_ordered_memory_resource<fixed_size_memory_resource<Upstream>,
                                                         detail::fixed_size_free_list>::split_block;
->>>>>>> 28d211ed
   using lock_guard = std::lock_guard<std::mutex>;
 
   /**
@@ -177,29 +173,16 @@
 
   /**
    * @brief Splits block `b` if necessary to return a pointer to memory of `size` bytes.
-<<<<<<< HEAD
    *
    * If the block is split, the remainder is returned to the pool.
    *
-=======
-   *
-   * If the block is split, the remainder is returned to the pool.
-   *
->>>>>>> 28d211ed
    * @param b The block to allocate from.
    * @param size The size in bytes of the requested allocation.
    * @param stream_event The stream and associated event on which the allocation will be used.
    * @return A pair comprising the allocated pointer and any unallocated remainder of the input
    * block.
    */
-<<<<<<< HEAD
-  std::pair<void*, block_type> allocate_from_block(block_type const& b, size_t size)
-  {
-    return std::make_pair(b, nullptr);
-  }
-=======
   split_block allocate_from_block(block_type const& b, size_t size) { return {b, nullptr}; }
->>>>>>> 28d211ed
 
   /**
    * @brief Finds, frees and returns the block associated with pointer `p`.
